"""Tests classes with fixed Literal values match defaults"""

import unittest

from aind_data_schema_models.harp_types import HarpDeviceType
from aind_data_schema_models.organizations import Organization
from aind_data_schema_models.platforms import Platform
from aind_data_schema_models.registries import Registry
from aind_data_schema_models.species import Species
<<<<<<< HEAD
from aind_data_schema_models.mouse_ccf import CCFStructure
=======
from aind_data_schema_models.mouse_anatomy import MouseAnatomicalStructure
>>>>>>> bd5634f2


class LiteralAndDefaultTests(unittest.TestCase):
    """Tests Literals match defaults in several classes"""

    def test_organizations(self):
        """Test Literals match defaults"""

        for organization in Organization.ALL:
            model = organization()
            round_trip = model.model_validate_json(model.model_dump_json())
            self.assertIsNotNone(round_trip)

    def test_harp(self):
        """Test Literals match defaults"""

        for harp in HarpDeviceType.ALL:
            model = harp()
            round_trip = model.model_validate_json(model.model_dump_json())
            self.assertIsNotNone(round_trip)

    def test_registry(self):
        """Test Literals match defaults"""

        for registry in Registry.ALL:
            model = registry()
            round_trip = model.model_validate_json(model.model_dump_json())
            self.assertIsNotNone(round_trip)

    def test_platforms(self):
        """Test Literals match defaults"""

        for platform in Platform.ALL:
            model = platform()
            round_trip = model.model_validate_json(model.model_dump_json())
            self.assertIsNotNone(round_trip)

    def test_species(self):
        """Test Literals match defaults"""

        for species in Species.ALL:
            model = species()
            round_trip = model.model_validate_json(model.model_dump_json())
            self.assertIsNotNone(round_trip)

<<<<<<< HEAD
    def test_ccf(self):
        """Test Literals match defaults"""
        for structure in CCFStructure.ALL:
=======
    def test_mouse_anatomy(self):
        """Test Literals match defaults"""

        for structure in MouseAnatomicalStructure.ALL:
>>>>>>> bd5634f2
            model = structure()
            round_trip = model.model_validate_json(model.model_dump_json())
            self.assertIsNotNone(round_trip)


if __name__ == "__main__":
    unittest.main()<|MERGE_RESOLUTION|>--- conflicted
+++ resolved
@@ -7,11 +7,8 @@
 from aind_data_schema_models.platforms import Platform
 from aind_data_schema_models.registries import Registry
 from aind_data_schema_models.species import Species
-<<<<<<< HEAD
+from aind_data_schema_models.mouse_anatomy import MouseAnatomicalStructure
 from aind_data_schema_models.mouse_ccf import CCFStructure
-=======
-from aind_data_schema_models.mouse_anatomy import MouseAnatomicalStructure
->>>>>>> bd5634f2
 
 
 class LiteralAndDefaultTests(unittest.TestCase):
@@ -57,16 +54,17 @@
             round_trip = model.model_validate_json(model.model_dump_json())
             self.assertIsNotNone(round_trip)
 
-<<<<<<< HEAD
     def test_ccf(self):
         """Test Literals match defaults"""
         for structure in CCFStructure.ALL:
-=======
+            model = structure()
+            round_trip = model.model_validate_json(model.model_dump_json())
+            self.assertIsNotNone(round_trip)
+
     def test_mouse_anatomy(self):
         """Test Literals match defaults"""
 
         for structure in MouseAnatomicalStructure.ALL:
->>>>>>> bd5634f2
             model = structure()
             round_trip = model.model_validate_json(model.model_dump_json())
             self.assertIsNotNone(round_trip)
